{
  "private": true,
  "name": "smartcontracts",
  "version": "0.0.0",
  "main": "dist/index.js",
  "types": "dist/index.d.ts",
  "files": [
    "dist"
  ],
  "scripts": {
    "postinstall": "pnpm run generate:contract-types",
    "build": "pnpm run generate:contract-types && tsc -b ./tsconfig.build.json",
    "build:docker": "docker build -t bridge-packages/hardhatnetwork:0.0.0 .",
    "test": "jest",
    "test:hardhat": "pnpm run generate:contract-types && hardhat test --config ./src/hardhat.config.ts",
    "clean": "rm -rf dist && rm -f tsconfig.build.tsbuildinfo && hardhat clean --config ./src/hardhat.config.ts",
    "generate:contract-types": "hardhat compile --config ./src/hardhat.config.ts",
    "lint": "eslint ."
  },
  "eslintConfig": {
    "extends": [
      "@birthdayresearch"
    ],
    "parserOptions": {
      "project": "./tsconfig.json"
    },
    "overrides": [
      {
        "files": [
          "*.ts"
        ],
        "rules": {
          "check-file/filename-naming-convention": "off",
          "import/no-default-export": "off",
          "no-console": "off",
          "no-underscore-dangle": "off"
        }
      }
    ]
  },
  "jest": {
    "displayName": "test:smartcontracts",
    "preset": "@birthdayresearch/sticky-turbo-jest",
    "reporters": [
      "default"
    ],
    "testTimeout": 300000,
    "testPathIgnorePatterns": [
      "/node_modules/",
      "<rootDir>/src/test"
    ]
  },
  "devDependencies": {
    "@birthdayresearch/eslint-config": "^0.3.2",
    "@birthdayresearch/sticky-testcontainers": "^0.3.2",
    "@birthdayresearch/sticky-turbo-jest": "^0.3.2",
    "@birthdayresearch/sticky-typescript": "^0.3.2",
    "@ethersproject/abi": "5.7.0",
    "@ethersproject/providers": "5.7.2",
    "@nomicfoundation/hardhat-chai-matchers": "1.0.5",
    "@nomicfoundation/hardhat-network-helpers": "^1.0.7",
    "@nomicfoundation/hardhat-toolbox": "^2.0.0",
<<<<<<< HEAD
    "@openzeppelin/contracts": "4.8.0",
    "@openzeppelin/contracts-upgradeable": "4.8.0",
    "@typechain/ethers-v5": "10.1.1",
=======
    "@openzeppelin/contracts": "^4.8.0",
    "@openzeppelin/contracts-upgradeable": "^4.8.0",
    "@typechain/ethers-v5": "10.2.0",
>>>>>>> c90061ed
    "@types/chai": "4.3.4",
    "@types/mocha": "10.0.1",
    "base64-sol": "1.1.0",
    "chai": "4.3.7",
    "cross-fetch": "^3.1.5",
    "ethers": "~5.7.2",
    "hardhat": "2.12.4",
    "mocha": "10.2.0",
    "ts-node": "10.9.1"
  },
  "prettier": "@birthdayresearch/sticky-prettier",
  "lint-staged": {
    "*": [
      "prettier --write --ignore-unknown"
    ],
    "*.{js,jsx,ts,tsx}": [
      "eslint --fix"
    ]
  }
}<|MERGE_RESOLUTION|>--- conflicted
+++ resolved
@@ -60,15 +60,9 @@
     "@nomicfoundation/hardhat-chai-matchers": "1.0.5",
     "@nomicfoundation/hardhat-network-helpers": "^1.0.7",
     "@nomicfoundation/hardhat-toolbox": "^2.0.0",
-<<<<<<< HEAD
     "@openzeppelin/contracts": "4.8.0",
     "@openzeppelin/contracts-upgradeable": "4.8.0",
-    "@typechain/ethers-v5": "10.1.1",
-=======
-    "@openzeppelin/contracts": "^4.8.0",
-    "@openzeppelin/contracts-upgradeable": "^4.8.0",
     "@typechain/ethers-v5": "10.2.0",
->>>>>>> c90061ed
     "@types/chai": "4.3.4",
     "@types/mocha": "10.0.1",
     "base64-sol": "1.1.0",
