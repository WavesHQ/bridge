{
  "name": "web",
  "version": "0.0.0",
  "private": true,
  "description": "DeFiChain ERC-20 Bridge",
  "scripts": {
    "dev": "next dev",
    "build": "next build",
    "postbuild": "next-sitemap",
    "start": "next start",
    "lint": "next lint",
    "playground:start": "docker-compose rm -fsv && docker-compose up",
    "cypress:open": "cypress open",
    "cypress:build": "CYPRESS=true next build",
    "cypress:run": "TZ=UTC cypress run --headless --browser chrome",
    "typecheck": "tsc"
  },
  "dependencies": {
    "@babel/types": "^7.20.5",
    "@floating-ui/react-dom": "^1.0.1",
    "@headlessui/react": "^1.7.5",
    "@tailwindcss/line-clamp": "^0.4.2",
    "@waveshq/standard-web": "^0.10.0",
    "axios": "^1.2.1",
    "bignumber.js": "^9.1.1",
    "clsx": "^1.2.1",
    "connectkit": "^1.1.0",
    "dayjs": "^1.11.7",
    "ethers": "^5.7.2",
<<<<<<< HEAD
    "react-qr-code": "^2.0.8",
    "sass": "^1.56.1",
=======
    "sass": "^1.56.2",
>>>>>>> 79cc8fc0
    "wagmi": "^0.8.10"
  },
  "devDependencies": {
    "@cypress/code-coverage": "^3.10.0",
    "@netlify/plugin-lighthouse": "^4.0.3",
    "@netlify/plugin-nextjs": "^4.29.3",
    "@tailwindcss/typography": "^0.5.8",
    "@testing-library/cypress": "^8.0.7",
<<<<<<< HEAD
=======
    "@waveshq/standard-web-linter": "^0.10.0",
>>>>>>> 79cc8fc0
    "@types/node": "18.11.11",
    "@waveshq/standard-web-linter": "^0.8.0",
    "autoprefixer": "^10.4.13",
    "babel-plugin-istanbul": "^6.1.1",
    "babel-plugin-jsx-remove-data-test-id": "^3.0.0",
    "cypress": "^12.0.2",
    "postcss": "^8.4.19",
    "tailwindcss": "^3.2.4"
  }
}<|MERGE_RESOLUTION|>--- conflicted
+++ resolved
@@ -27,12 +27,8 @@
     "connectkit": "^1.1.0",
     "dayjs": "^1.11.7",
     "ethers": "^5.7.2",
-<<<<<<< HEAD
     "react-qr-code": "^2.0.8",
-    "sass": "^1.56.1",
-=======
     "sass": "^1.56.2",
->>>>>>> 79cc8fc0
     "wagmi": "^0.8.10"
   },
   "devDependencies": {
@@ -41,12 +37,8 @@
     "@netlify/plugin-nextjs": "^4.29.3",
     "@tailwindcss/typography": "^0.5.8",
     "@testing-library/cypress": "^8.0.7",
-<<<<<<< HEAD
-=======
     "@waveshq/standard-web-linter": "^0.10.0",
->>>>>>> 79cc8fc0
     "@types/node": "18.11.11",
-    "@waveshq/standard-web-linter": "^0.8.0",
     "autoprefixer": "^10.4.13",
     "babel-plugin-istanbul": "^6.1.1",
     "babel-plugin-jsx-remove-data-test-id": "^3.0.0",
