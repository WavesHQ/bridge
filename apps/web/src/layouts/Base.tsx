--- conflicted
+++ resolved
@@ -82,31 +82,18 @@
       <WagmiConfig client={client}>
         <ConnectKitProvider>
           {mounted && (
-<<<<<<< HEAD
             <NetworkProvider>
               <NetworkEnvironmentProvider>
                 <ThemeProvider theme={initialTheme}>
                   <div className="relative">
                     <Header />
-                    <main className="flex-grow relative z-[1]">{children}</main>
-                    <div className="w-full h-full absolute z-auto top-0 left-0 bg-no-repeat mix-blend-screen bg-cover bg-top lg:bg-center bg-local bg-clip-padding bg-origin-padding bg-[url('/background/mobile.png')] md:bg-[url('/background/tablet.png')] lg:bg-[url('/background/desktop.png')]" />
+                    <main className="relative z-[1] flex-grow">{children}</main>
+                    <div className="absolute top-0 left-0 z-auto h-full w-full bg-[url('/background/mobile.png')] bg-cover bg-local bg-clip-padding bg-top bg-no-repeat bg-origin-padding mix-blend-screen md:bg-[url('/background/tablet.png')] lg:bg-[url('/background/desktop.png')] lg:bg-center" />
                     <Footer />
                   </div>
                 </ThemeProvider>
               </NetworkEnvironmentProvider>
             </NetworkProvider>
-=======
-            <NetworkEnvironmentProvider>
-              <ThemeProvider theme={initialTheme}>
-                <div className="relative">
-                  <Header />
-                  <main className="relative z-[1] flex-grow">{children}</main>
-                  <div className="absolute top-0 left-0 z-auto h-full w-full bg-[url('/background/mobile.png')] bg-cover bg-local bg-clip-padding bg-top bg-no-repeat bg-origin-padding mix-blend-screen md:bg-[url('/background/tablet.png')] lg:bg-[url('/background/desktop.png')] lg:bg-center" />
-                  <Footer />
-                </div>
-              </ThemeProvider>
-            </NetworkEnvironmentProvider>
->>>>>>> 6597fb5f
           )}
         </ConnectKitProvider>
       </WagmiConfig>
