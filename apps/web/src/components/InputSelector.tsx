import clsx from "clsx";
import Image from "next/image";
import { Fragment } from "react";
import { Listbox, Transition } from "@headlessui/react";
import { FaCheckCircle } from "react-icons/fa";
import { FiChevronDown, FiArrowRight } from "react-icons/fi";
import { Strategy } from "@floating-ui/react-dom";

export enum SelectionType {
  Network = "Network",
  Token = "Token",
}

export interface TokenDetailI {
  name: string;
  icon: string;
}

export interface TokensI {
  tokenA: TokenDetailI;
  tokenB: TokenDetailI;
}

export interface NetworkOptionsI extends TokenDetailI {
  tokens: TokensI[];
}

interface SelectorI {
  disabled?: boolean;
  label: string;
  type: SelectionType;
  popUpLabel: string;
  floatingObj: {
    floating: (node: HTMLElement | null) => void;
    strategy: Strategy;
    y: number | null;
  };
  options?: NetworkOptionsI[] | TokensI[];
  onSelect?: (value: any) => void;
  value: NetworkOptionsI | TokensI;
}

export function InputSelector({
  options,
  label,
  popUpLabel,
  onSelect,
  value,
  floatingObj,
  type,
  disabled = false,
}: SelectorI) {
  const { floating, y, strategy } = floatingObj;
  const roundedBorderStyle =
    type === SelectionType.Network ? "rounded-l-lg" : "rounded-r-lg";
  const { name, icon } =
    type === SelectionType.Network
      ? (value as NetworkOptionsI)
      : (value as TokensI).tokenA;
  return (
    <div>
<<<<<<< HEAD
      <span className="pl-5 text-dark-900 font-semibold text-xs lg:text-base xl:tracking-wider">
=======
      <span className="text-dark-900 pl-5 text-xs font-semibold lg:text-base">
>>>>>>> 9f89720d
        {label}
      </span>
      <Listbox value={value} onChange={onSelect}>
        {({ open }) => (
          <div className="relative mt-1">
            <Listbox.Button
              onClick={(event: { preventDefault: () => void }) => {
                if (disabled) {
                  event.preventDefault();
                }
              }}
              className={clsx(
                "relative w-full outline-0",
                disabled && "cursor-default",
                type === SelectionType.Network ? "p-px pr-0" : "p-px",
                open ? "bg-gradient-2 pr-px" : "bg-dark-200",
                roundedBorderStyle
              )}
            >
              <div
                className={clsx(
                  "bg-dark-100 dark-card-bg-image flex h-full w-full flex-row items-center justify-between py-3 pl-5 pr-3 text-left lg:px-5 lg:py-[18px]",
                  roundedBorderStyle
                )}
              >
                <div className="flex flex-row items-center">
                  <Image
                    width={100}
                    height={100}
                    src={icon}
                    alt={name}
                    data-testid={name}
                    className="h-6 w-6 lg:h-9 lg:w-9"
                  />
                  <span className="text-dark-1000 ml-2 block truncate text-sm lg:text-xl">
                    {name}
                  </span>
                </div>
                {!disabled && (
                  <span className="text-dark-900">
                    <FiChevronDown
                      className={clsx(
                        "text-dark-900 h-5 w-5 transition-[transform] lg:h-6 lg:w-6",
                        {
                          "rotate-180": open,
                        }
                      )}
                    />
                  </span>
                )}
              </div>
            </Listbox.Button>
            {!disabled && (
              <Transition
                as={Fragment}
                leave="transition ease-in duration-100"
                leaveFrom="opacity-100"
                leaveTo="opacity-0"
              >
                <Listbox.Options
                  ref={floating}
                  style={{
                    position: strategy,
                    top: y ?? "",
                  }}
                  className={clsx(
                    "absolute z-10 mt-2 w-full w-56 overflow-auto rounded-lg p-px outline-0",
                    { "right-0": type !== SelectionType.Network },
                    open ? "bg-gradient-2" : "bg-dark-200"
                  )}
                >
                  <div className="bg-dark-00 rounded-lg py-4">
                    <span className="text-dark-700 px-5 text-xs font-semibold lg:px-6 lg:text-sm">
                      {popUpLabel}
                    </span>
                    <div className="mt-3 flex flex-col">
                      {type === SelectionType.Network ? (
                        <NetworkOptions />
                      ) : (
                        <TokenOptions options={options} />
                      )}
                    </div>
                  </div>
                </Listbox.Options>
              </Transition>
            )}
          </div>
        )}
      </Listbox>
    </div>
  );
}

function NetworkOptions() {
  return <div />;
}

function TokenOptions({ options }: { options: any[] | undefined }) {
  return (
    <div>
      {options?.map((option) => (
        <Listbox.Option
          key={option.tokenA.name}
          className="relative cursor-pointer select-none"
          value={option}
        >
          {({ selected, active }) => (
            <>
              <Divider />
              <div
                className={clsx(
                  "my-1 px-5 py-3 lg:my-2 lg:px-6 lg:py-4",
                  active && "bg-dark-gradient-1"
                )}
              >
                <div className="flex flex-row items-center justify-between">
                  <div className="flex w-4/12 flex-row items-center">
                    <Image
                      width={100}
                      height={100}
                      className="h-6 w-6 lg:h-[28px] lg:w-[28px]"
                      data-testid={option.tokenA.name}
                      src={option.tokenA.icon}
                      alt={option.tokenA.name}
                    />
                    <span className="text-dark-1000 ml-2 truncate text-base lg:text-lg">
                      {option.tokenA.name}
                    </span>
                  </div>
                  <div className="flex w-2/12 flex-row items-center justify-center">
                    <FiArrowRight size={15} className="text-dark-500 h-4 w-4" />
                  </div>
                  <div className="flex w-4/12 flex-row items-center">
                    <Image
                      width={100}
                      height={100}
                      className="h-6 w-6 lg:h-[28px] lg:w-[28px]"
                      data-testid={option.tokenB.name}
                      src={option.tokenB.icon}
                      alt={option.tokenB.name}
                    />
                    <span className="text-dark-900 ml-2 truncate text-base lg:text-lg">
                      {option.tokenB.name}
                    </span>
                  </div>
                  <div className="flex w-2/12 flex-row items-center justify-end">
                    {selected && (
                      <FaCheckCircle className="h-6 w-6 text-[#00AD1D]" />
                    )}
                  </div>
                </div>
              </div>
            </>
          )}
        </Listbox.Option>
      ))}
    </div>
  );
}

function Divider() {
  return <div className="mx-5 border-t-[0.5px] border-[#42424280] lg:mx-6" />;
}<|MERGE_RESOLUTION|>--- conflicted
+++ resolved
@@ -59,11 +59,7 @@
       : (value as TokensI).tokenA;
   return (
     <div>
-<<<<<<< HEAD
-      <span className="pl-5 text-dark-900 font-semibold text-xs lg:text-base xl:tracking-wider">
-=======
-      <span className="text-dark-900 pl-5 text-xs font-semibold lg:text-base">
->>>>>>> 9f89720d
+      <span className="text-dark-900 pl-5 text-xs font-semibold lg:text-base xl:tracking-wider">
         {label}
       </span>
       <Listbox value={value} onChange={onSelect}>
