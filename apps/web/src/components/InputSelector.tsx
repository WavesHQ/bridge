--- conflicted
+++ resolved
@@ -5,29 +5,7 @@
 import { FaCheckCircle } from "react-icons/fa";
 import { FiChevronDown, FiArrowRight } from "react-icons/fi";
 import { Strategy } from "@floating-ui/react-dom";
-<<<<<<< HEAD
 import { SelectionType, NetworkOptionsI, TokensI } from "types";
-=======
-
-export enum SelectionType {
-  Network = "Network",
-  Token = "Token",
-}
-
-export interface TokenDetailI {
-  name: string;
-  icon: string;
-}
-
-export interface TokensI {
-  tokenA: TokenDetailI;
-  tokenB: TokenDetailI;
-}
-
-export interface NetworkOptionsI extends TokenDetailI {
-  tokens: TokensI[];
-}
->>>>>>> 6597fb5f
 
 interface SelectorI {
   disabled?: boolean;
