import useResponsive from "@hooks/useResponsive";
import clsx from "clsx";
import Image from "next/image";
import Link from "next/link";
import { useState } from "react";
import truncateTextFromMiddle from "@utils/textHelper";
import MetaMaskIcon from "./icons/MetaMaskIcon";

interface Wallet {
  address: string;
  token: string;
}

interface MobileProps {
  walletText: string;
  show: boolean;
}

interface TabletOrWebProps extends MobileProps {
  wallet: Wallet;
}

function MobileWallet({ walletText, show }: MobileProps) {
  return show ? (
    <>
      <div className="bg-valid mr-2 h-3 w-3 rounded-full" />
      <span className="text-dark-1000 text-xs">{walletText}</span>
    </>
  ) : null;
}

<<<<<<< HEAD
  return (
    <div className="relative z-[1] flex items-center justify-between bg-dark-00 px-5 pt-8 pb-6 sm:px-12 sm:py-6 lg:px-[120px] lg:pt-10 lg:pb-12">
      <Link href="/">
        <div className="relative h-[32px] w-[140px] cursor-pointer lg:h-[60px] lg:w-[264px]">
          <Image
            fill
            data-testid="bridge-logo"
            src="/header-logo.svg"
            alt="Bridge Logo"
          />
=======
function TabletOrWebWallet({ wallet, walletText, show }: TabletOrWebProps) {
  return show ? (
    <div className="flex items-center">
      <MetaMaskIcon />

      <div className="ml-2 text-left">
        <span className="text-dark-1000 block text-sm">{walletText}</span>
        <div className="flex items-center">
          <span className="text-dark-700 text-xs">{wallet.token}</span>
          <div className="bg-valid ml-1 h-2 w-2 rounded-full" />
>>>>>>> 24992aa9
        </div>
      </div>
    </div>
  ) : null;
}

// TODO: Replace test data here
export const mockWallet = {
  address: "0xaab27b150451726ecsds38aa1d0a94505c8729bd1",
  token: "Ethereum",
};

function ConnectButtonDisplay({
  onClick,
}: {
  onClick: () => void;
}): JSX.Element {
  const { isMd } = useResponsive();
  const btnLabel = isMd ? "Connect wallet" : "Connect";
  return (
    <button
      data-testid="connect-button"
      type="button"
      className={clsx(
        `dark-bg-gradient-1 hover:fill-bg-gradient-1 active:fill-bg-gradient-5 flex h-full items-center justify-center
          rounded-3xl border-[1.5px] border-transparent px-4 py-2 md:px-6
          md:py-2.5 lg:px-6 lg:py-3`
      )}
      onClick={onClick}
    >
      <span className="text-sm font-semibold text-dark-1000">{btnLabel}</span>
    </button>
  );
}

function WalletDisplay({
  wallet,
  onClick,
}: {
  wallet: Wallet;
  onClick: () => void;
}): JSX.Element {
  const { isMd, isLg } = useResponsive();
  const walletText = truncateTextFromMiddle(wallet.address, isLg ? 5 : 4);
  return (
    <button
      data-testid="wallet-button"
      type="button"
      onClick={onClick}
      className={clsx(
<<<<<<< HEAD
        `hover:dark-btn-hover active:dark-btn-pressed dark-card-bg flex h-8 items-center rounded-[48px] border-[0.5px]
          border-dark-card-stroke px-3 py-2 hover:border-transparent sm:h-[52px]
          sm:w-[156px] lg:h-12 lg:w-[165px]
=======
        `hover:dark-btn-hover active:dark-btn-pressed border-dark-card-stroke dark-card-bg flex h-8 items-center rounded-[48px]
          border-[0.5px] px-3 py-2 hover:border-transparent md:h-[52px]
          md:w-[156px] lg:h-12 lg:w-[165px]
>>>>>>> 24992aa9
          lg:px-2.5 lg:py-1.5`
      )}
    >
      <TabletOrWebWallet wallet={wallet} walletText={walletText} show={isMd} />
      <MobileWallet walletText={walletText} show={!isMd} />
    </button>
  );
}

<<<<<<< HEAD
function MobileWallet({ walletText, show }: MobileProps) {
  return show ? (
    <>
      <div className="mr-2 h-3 w-3 rounded-full bg-valid" />
      <span className="text-xs text-dark-1000">{walletText}</span>
    </>
  ) : null;
}

function TabletOrWebWallet({ wallet, walletText, show }: TabletOrWebProps) {
  return show ? (
    <div className="flex items-center">
      <MetaMaskIcon />

      <div className="ml-2 text-left">
        <span className="block text-sm text-dark-1000">{walletText}</span>
        <div className="flex items-center">
          <span className="text-xs text-dark-700">{wallet.token}</span>
          <div className="ml-1 h-2 w-2 rounded-full bg-valid" />
=======
export default function Header(): JSX.Element {
  const [wallet, setWallet] = useState<Wallet>();

  return (
    <div className="bg-dark-00 relative z-[1] flex items-center justify-between px-5 pt-8 pb-6 md:px-12 md:py-6 lg:px-[120px] lg:pt-10 lg:pb-12">
      <Link href="/">
        <div className="relative h-[32px] w-[140px] cursor-pointer lg:h-[60px] lg:w-[264px]">
          <Image
            fill
            data-testid="bridge-logo"
            src="/header-logo.svg"
            alt="Bridge Logo"
          />
>>>>>>> 24992aa9
        </div>
      </Link>
      <div className="flex h-9 items-center md:h-10 lg:h-12">
        {wallet ? (
          <WalletDisplay wallet={wallet} onClick={() => setWallet(undefined)} />
        ) : (
          <ConnectButtonDisplay onClick={() => setWallet(mockWallet)} />
        )}
        {/* TODO: Add back if needed */}
        {/* {isLg && (
          <div className="flex items-center ml-3">
            <ThemeSwitch />
          </div>
        )} */}
      </div>
    </div>
  );
}<|MERGE_RESOLUTION|>--- conflicted
+++ resolved
@@ -23,35 +23,22 @@
 function MobileWallet({ walletText, show }: MobileProps) {
   return show ? (
     <>
-      <div className="bg-valid mr-2 h-3 w-3 rounded-full" />
-      <span className="text-dark-1000 text-xs">{walletText}</span>
+      <div className="mr-2 h-3 w-3 rounded-full bg-valid" />
+      <span className="text-xs text-dark-1000">{walletText}</span>
     </>
   ) : null;
 }
 
-<<<<<<< HEAD
-  return (
-    <div className="relative z-[1] flex items-center justify-between bg-dark-00 px-5 pt-8 pb-6 sm:px-12 sm:py-6 lg:px-[120px] lg:pt-10 lg:pb-12">
-      <Link href="/">
-        <div className="relative h-[32px] w-[140px] cursor-pointer lg:h-[60px] lg:w-[264px]">
-          <Image
-            fill
-            data-testid="bridge-logo"
-            src="/header-logo.svg"
-            alt="Bridge Logo"
-          />
-=======
 function TabletOrWebWallet({ wallet, walletText, show }: TabletOrWebProps) {
   return show ? (
     <div className="flex items-center">
       <MetaMaskIcon />
 
       <div className="ml-2 text-left">
-        <span className="text-dark-1000 block text-sm">{walletText}</span>
+        <span className="block text-sm text-dark-1000">{walletText}</span>
         <div className="flex items-center">
-          <span className="text-dark-700 text-xs">{wallet.token}</span>
-          <div className="bg-valid ml-1 h-2 w-2 rounded-full" />
->>>>>>> 24992aa9
+          <span className="text-xs text-dark-700">{wallet.token}</span>
+          <div className="ml-1 h-2 w-2 rounded-full bg-valid" />
         </div>
       </div>
     </div>
@@ -102,15 +89,9 @@
       type="button"
       onClick={onClick}
       className={clsx(
-<<<<<<< HEAD
-        `hover:dark-btn-hover active:dark-btn-pressed dark-card-bg flex h-8 items-center rounded-[48px] border-[0.5px]
-          border-dark-card-stroke px-3 py-2 hover:border-transparent sm:h-[52px]
-          sm:w-[156px] lg:h-12 lg:w-[165px]
-=======
-        `hover:dark-btn-hover active:dark-btn-pressed border-dark-card-stroke dark-card-bg flex h-8 items-center rounded-[48px]
-          border-[0.5px] px-3 py-2 hover:border-transparent md:h-[52px]
+        `hover:dark-btn-hover active:dark-btn-pressed dark-card-bg flex h-8 items-center rounded-[48px]
+          border-[0.5px] border-dark-card-stroke px-3 py-2 hover:border-transparent md:h-[52px]
           md:w-[156px] lg:h-12 lg:w-[165px]
->>>>>>> 24992aa9
           lg:px-2.5 lg:py-1.5`
       )}
     >
@@ -120,32 +101,11 @@
   );
 }
 
-<<<<<<< HEAD
-function MobileWallet({ walletText, show }: MobileProps) {
-  return show ? (
-    <>
-      <div className="mr-2 h-3 w-3 rounded-full bg-valid" />
-      <span className="text-xs text-dark-1000">{walletText}</span>
-    </>
-  ) : null;
-}
-
-function TabletOrWebWallet({ wallet, walletText, show }: TabletOrWebProps) {
-  return show ? (
-    <div className="flex items-center">
-      <MetaMaskIcon />
-
-      <div className="ml-2 text-left">
-        <span className="block text-sm text-dark-1000">{walletText}</span>
-        <div className="flex items-center">
-          <span className="text-xs text-dark-700">{wallet.token}</span>
-          <div className="ml-1 h-2 w-2 rounded-full bg-valid" />
-=======
 export default function Header(): JSX.Element {
   const [wallet, setWallet] = useState<Wallet>();
 
   return (
-    <div className="bg-dark-00 relative z-[1] flex items-center justify-between px-5 pt-8 pb-6 md:px-12 md:py-6 lg:px-[120px] lg:pt-10 lg:pb-12">
+    <div className="relative z-[1] flex items-center justify-between bg-dark-00 px-5 pt-8 pb-6 md:px-12 md:py-6 lg:px-[120px] lg:pt-10 lg:pb-12">
       <Link href="/">
         <div className="relative h-[32px] w-[140px] cursor-pointer lg:h-[60px] lg:w-[264px]">
           <Image
@@ -154,7 +114,6 @@
             src="/header-logo.svg"
             alt="Bridge Logo"
           />
->>>>>>> 24992aa9
         </div>
       </Link>
       <div className="flex h-9 items-center md:h-10 lg:h-12">
