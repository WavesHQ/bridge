import { shift, autoUpdate, size, useFloating } from "@floating-ui/react-dom";
import { FiInfo } from "react-icons/fi";
<<<<<<< HEAD
import BigNumber from "bignumber.js";
import {
  InputSelector,
  SelectionType,
  TokensI,
  NetworkOptionsI,
} from "./InputSelector";
import { SwitchIcon } from "./icons/SwitchIcon";
import { ArrowDownIcon } from "./icons/ArrowDownIcon";
import NumericFormat from "./commons/NumericFormat";
import { QuickInputCard } from "./commons/QuickInputCard";

export enum Network {
  Ethereum = "Ethereum",
  DeFiChain = "DeFiChain",
}

const networks: NetworkOptionsI[] = [
  {
    name: Network.Ethereum,
    icon: "/tokens/Ethereum.svg",
    tokens: [
      {
        tokenA: { name: "wBTC", icon: "/tokens/wBTC.svg" },
        tokenB: { name: "dBTC", icon: "/tokens/dBTC.svg" },
      },
      {
        tokenA: { name: "USDT", icon: "/tokens/USDT.svg" },
        tokenB: { name: "dUSDT", icon: "/tokens/dUSDT.svg" },
      },
      {
        tokenA: { name: "USDC", icon: "/tokens/USDC.svg" },
        tokenB: { name: "dUSDC", icon: "/tokens/dUSDC.svg" },
      },
      {
        tokenA: { name: "ETH", icon: "/tokens/ETH.svg" },
        tokenB: { name: "dETH", icon: "/tokens/dETH.svg" },
      },
    ],
  },
  {
    name: Network.DeFiChain,
    icon: "/tokens/DeFichain.svg",
    tokens: [
      {
        tokenA: { name: "dBTC", icon: "/tokens/dBTC.svg" },
        tokenB: { name: "wBTC", icon: "/tokens/wBTC.svg" },
      },
      {
        tokenA: { name: "dUSDT", icon: "/tokens/dUSDT.svg" },
        tokenB: { name: "USDT", icon: "/tokens/USDT.svg" },
      },
      {
        tokenA: { name: "dUSDC", icon: "/tokens/dUSDC.svg" },
        tokenB: { name: "USDC", icon: "/tokens/USDC.svg" },
      },
      {
        tokenA: { name: "dETH", icon: "/tokens/dETH.svg" },
        tokenB: { name: "ETH", icon: "/tokens/ETH.svg" },
      },
    ],
  },
];

export default function BridgeForm() {
  const [defaultNetworkA, defaultNetworkB] = networks;
  const [selectedNetworkA, setSelectedNetworkA] =
    useState<NetworkOptionsI>(defaultNetworkA);
  const [selectedTokensA, setSelectedTokensA] = useState<TokensI>(
    defaultNetworkA.tokens[0]
  );
  const [selectedNetworkB, setSelectedNetworkB] =
    useState<NetworkOptionsI>(defaultNetworkB);
  const [selectedTokensB, setSelectedTokensB] = useState<TokensI>(
    defaultNetworkB.tokens[0]
  );
  const [amount, setAmount] = useState<string>("");
  const [amountErr, setAmountErr] = useState<string>("");
  // TODO remove hardcoded max amount
  const maxAmount = new BigNumber(100);

  useEffect(() => {
    const networkB = networks.find(
      (network) => network.name !== selectedNetworkA.name
    );
    if (networkB !== undefined) {
      setSelectedNetworkB(networkB);
      const tokens = selectedNetworkA.tokens.find(
        (item) => item.tokenA.name === selectedTokensB.tokenA.name
      );
      if (tokens !== undefined) {
        setSelectedTokensA(tokens);
      }
    }
  }, [selectedNetworkA]);

  useEffect(() => {
    const tokens = selectedNetworkB.tokens.find(
      (item) => item.tokenA.name === selectedTokensA.tokenB.name
    );
    if (tokens !== undefined) {
      setSelectedTokensB(tokens);
    }
  }, [selectedTokensA]);
=======
import { networks, useNetworkContext } from "@contexts/NetworkContext";
import { Network, SelectionType, TokensI, NetworkOptionsI } from "types";
import { InputSelector } from "./InputSelector";
import { SwitchIcon } from "./icons/SwitchIcon";
import { ArrowDownIcon } from "./icons/ArrowDownIcon";
import NumericFormat from "./commons/NumericFormat";
import WalletAddressInput from "./WalletAddressInput";

export default function BridgeForm() {
  const {
    selectedNetworkA,
    selectedTokensA,
    selectedNetworkB,
    selectedTokensB,
    setSelectedNetworkA,
    setSelectedTokensA,
  } = useNetworkContext();
>>>>>>> f3b6b484

  const switchNetwork = () => {
    setSelectedNetworkA(selectedNetworkB);
  };

  const onInputChange = (value: string): void => {
    // regex to allow only number
    const re = /^\d*\.?\d*$/;
    if (value === "" || re.test(value)) {
      setAmount(value);
      let err = "";
      if (new BigNumber(value).gt(maxAmount)) {
        err = "Insufficient Funds";
      }
      setAmountErr(err);
    }
  };

  const { y, reference, floating, strategy, refs } = useFloating({
    placement: "bottom-end",
    middleware: [
      shift(),
      size({
        apply({ rects }) {
          if (
            refs.floating.current !== null &&
            refs.floating.current !== undefined
          ) {
            Object.assign(refs.floating.current.style, {
              minWidth: "225px",
              maxWidth: "368px",
              width: `${rects.reference.width}px`,
            });
          }
        },
      }),
    ],
    whileElementsMounted: autoUpdate,
  });

  const floatingObj = {
    strategy,
    y,
    floating,
  };

  return (
<<<<<<< HEAD
    <div className="dark-card-bg-image w-full rounded-lg border border-dark-200 p-6 pb-16 backdrop-blur-[18px] md:pt-8 lg:p-12">
=======
    <div className="w-full sm:w-[calc(100%+2px)] lg:w-full dark-card-bg-image p-6 md:pt-8 pb-16 lg:p-12 rounded-lg border border-dark-200 backdrop-blur-[18px]">
>>>>>>> f3b6b484
      <div className="flex flex-row items-center" ref={reference}>
        <div className="w-1/2">
          <InputSelector
            label="Source Network"
            popUpLabel="Select source"
            options={networks}
            floatingObj={floatingObj}
            type={SelectionType.Network}
            onSelect={(value: NetworkOptionsI) => setSelectedNetworkA(value)}
            value={selectedNetworkA}
          />
        </div>
        <div className="w-1/2">
          <InputSelector
            label="Token"
            popUpLabel="Select token"
            options={selectedNetworkA.tokens}
            floatingObj={floatingObj}
            type={SelectionType.Token}
            onSelect={(value: TokensI) => setSelectedTokensA(value)}
            value={selectedTokensA}
          />
        </div>
      </div>
      <div className="mt-5">
        <span className="pl-4 text-xs font-semibold text-dark-900 lg:pl-5 lg:text-base">
          Amount to transfer
        </span>
        <QuickInputCard
          maxValue={maxAmount}
          onChange={onInputChange}
          value={amount}
          error={amountErr}
          showAmountsBtn={selectedNetworkA.name === Network.Ethereum}
        />
        <div className="flex flex-row pl-4 lg:pl-5 mt-2">
          {amountErr ? (
            <span className="text-xs lg:text-sm text-error">{amountErr}</span>
          ) : (
            <>
              <span className="text-xs lg:text-sm text-dark-700">
                Available:
              </span>
              <NumericFormat
                className="text-xs lg:text-sm text-dark-900 ml-1"
                value={maxAmount}
                decimalScale={8}
                thousandSeparator
                suffix={` ${selectedTokensA.tokenA.name}`}
              />
            </>
          )}
        </div>
      </div>
      <SwitchButton onClick={switchNetwork} />

      <div className="flex flex-row items-end mb-4 lg:mb-5">
        <div className="w-1/2">
          <InputSelector
            label="Destination Network"
            disabled
            popUpLabel="Select destination"
            floatingObj={floatingObj}
            type={SelectionType.Network}
            value={selectedNetworkB}
          />
        </div>
        <div className="w-1/2">
          <InputSelector
            disabled
            label="Token to Receive"
            popUpLabel="Select token"
            floatingObj={floatingObj}
            type={SelectionType.Token}
            value={selectedTokensB}
          />
        </div>
      </div>
<<<<<<< HEAD
      <div className="flex flex-row items-center justify-between  px-4 lg:px-5">
=======
      <div className="mb-8">
        <WalletAddressInput
          label="Address"
          blockchain={selectedNetworkB.name as Network}
          /* TODO: disabled should be based on whether wallet is connected or not */
          disabled={false}
        />
      </div>
      <div className="flex flex-row justify-between items-center px-5">
>>>>>>> f3b6b484
        <div className="flex flex-row items-center">
          <span className="text-xs text-dark-700 lg:text-base">Fees</span>
          {/* TODO add onclick info */}
          <button type="button">
            <FiInfo size={16} className="ml-2 text-dark-700" />
          </button>
        </div>
        <NumericFormat
          className="text-left text-xs text-dark-1000 lg:text-base"
          value={0}
          decimalScale={2}
          thousandSeparator
          suffix={` ${selectedTokensA.tokenA.name}`}
        />
      </div>
      <div className="mt-8 px-6 md:mt-6 md:px-4 lg:mt-16 lg:mb-0 lg:px-[88px]">
        <button
          type="button"
          className="w-full rounded-[92px] bg-dark-1000 p-3.5 text-lg font-bold text-dark-00 md:p-2.5 lg:p-4 lg:text-xl"
        >
          Connect wallet
        </button>
      </div>
    </div>
  );
}

function SwitchButton({ onClick }: { onClick: () => void }) {
  return (
    <div className="my-8 flex flex-row">
      <div className="mt-6 flex w-full flex-1 justify-between border-t border-dark-300 border-opacity-50" />
      <button
        type="button"
        onClick={onClick}
        className="dark-card-bg dark-bg-card-section group flex h-12 w-12 items-center justify-center rounded-full"
      >
        <div className="hidden group-hover:hidden lg:block">
          <ArrowDownIcon size={24} className="fill-dark-700" />
        </div>
        <div className="group-hover:block lg:hidden">
          <SwitchIcon size={24} className="fill-dark-700" />
        </div>
      </button>
      <div className="mt-6 flex w-full flex-1 justify-between border-t border-dark-300 border-opacity-50" />
    </div>
  );
}<|MERGE_RESOLUTION|>--- conflicted
+++ resolved
@@ -1,113 +1,10 @@
+import { useState } from "react";
 import { shift, autoUpdate, size, useFloating } from "@floating-ui/react-dom";
 import { FiInfo } from "react-icons/fi";
-<<<<<<< HEAD
 import BigNumber from "bignumber.js";
-import {
-  InputSelector,
-  SelectionType,
-  TokensI,
-  NetworkOptionsI,
-} from "./InputSelector";
-import { SwitchIcon } from "./icons/SwitchIcon";
-import { ArrowDownIcon } from "./icons/ArrowDownIcon";
-import NumericFormat from "./commons/NumericFormat";
-import { QuickInputCard } from "./commons/QuickInputCard";
-
-export enum Network {
-  Ethereum = "Ethereum",
-  DeFiChain = "DeFiChain",
-}
-
-const networks: NetworkOptionsI[] = [
-  {
-    name: Network.Ethereum,
-    icon: "/tokens/Ethereum.svg",
-    tokens: [
-      {
-        tokenA: { name: "wBTC", icon: "/tokens/wBTC.svg" },
-        tokenB: { name: "dBTC", icon: "/tokens/dBTC.svg" },
-      },
-      {
-        tokenA: { name: "USDT", icon: "/tokens/USDT.svg" },
-        tokenB: { name: "dUSDT", icon: "/tokens/dUSDT.svg" },
-      },
-      {
-        tokenA: { name: "USDC", icon: "/tokens/USDC.svg" },
-        tokenB: { name: "dUSDC", icon: "/tokens/dUSDC.svg" },
-      },
-      {
-        tokenA: { name: "ETH", icon: "/tokens/ETH.svg" },
-        tokenB: { name: "dETH", icon: "/tokens/dETH.svg" },
-      },
-    ],
-  },
-  {
-    name: Network.DeFiChain,
-    icon: "/tokens/DeFichain.svg",
-    tokens: [
-      {
-        tokenA: { name: "dBTC", icon: "/tokens/dBTC.svg" },
-        tokenB: { name: "wBTC", icon: "/tokens/wBTC.svg" },
-      },
-      {
-        tokenA: { name: "dUSDT", icon: "/tokens/dUSDT.svg" },
-        tokenB: { name: "USDT", icon: "/tokens/USDT.svg" },
-      },
-      {
-        tokenA: { name: "dUSDC", icon: "/tokens/dUSDC.svg" },
-        tokenB: { name: "USDC", icon: "/tokens/USDC.svg" },
-      },
-      {
-        tokenA: { name: "dETH", icon: "/tokens/dETH.svg" },
-        tokenB: { name: "ETH", icon: "/tokens/ETH.svg" },
-      },
-    ],
-  },
-];
-
-export default function BridgeForm() {
-  const [defaultNetworkA, defaultNetworkB] = networks;
-  const [selectedNetworkA, setSelectedNetworkA] =
-    useState<NetworkOptionsI>(defaultNetworkA);
-  const [selectedTokensA, setSelectedTokensA] = useState<TokensI>(
-    defaultNetworkA.tokens[0]
-  );
-  const [selectedNetworkB, setSelectedNetworkB] =
-    useState<NetworkOptionsI>(defaultNetworkB);
-  const [selectedTokensB, setSelectedTokensB] = useState<TokensI>(
-    defaultNetworkB.tokens[0]
-  );
-  const [amount, setAmount] = useState<string>("");
-  const [amountErr, setAmountErr] = useState<string>("");
-  // TODO remove hardcoded max amount
-  const maxAmount = new BigNumber(100);
-
-  useEffect(() => {
-    const networkB = networks.find(
-      (network) => network.name !== selectedNetworkA.name
-    );
-    if (networkB !== undefined) {
-      setSelectedNetworkB(networkB);
-      const tokens = selectedNetworkA.tokens.find(
-        (item) => item.tokenA.name === selectedTokensB.tokenA.name
-      );
-      if (tokens !== undefined) {
-        setSelectedTokensA(tokens);
-      }
-    }
-  }, [selectedNetworkA]);
-
-  useEffect(() => {
-    const tokens = selectedNetworkB.tokens.find(
-      (item) => item.tokenA.name === selectedTokensA.tokenB.name
-    );
-    if (tokens !== undefined) {
-      setSelectedTokensB(tokens);
-    }
-  }, [selectedTokensA]);
-=======
 import { networks, useNetworkContext } from "@contexts/NetworkContext";
 import { Network, SelectionType, TokensI, NetworkOptionsI } from "types";
+import { QuickInputCard } from "./commons/QuickInputCard";
 import { InputSelector } from "./InputSelector";
 import { SwitchIcon } from "./icons/SwitchIcon";
 import { ArrowDownIcon } from "./icons/ArrowDownIcon";
@@ -123,7 +20,11 @@
     setSelectedNetworkA,
     setSelectedTokensA,
   } = useNetworkContext();
->>>>>>> f3b6b484
+
+  const [amount, setAmount] = useState<string>("");
+  const [amountErr, setAmountErr] = useState<string>("");
+  // TODO remove hardcoded max amount
+  const maxAmount = new BigNumber(100);
 
   const switchNetwork = () => {
     setSelectedNetworkA(selectedNetworkB);
@@ -171,11 +72,7 @@
   };
 
   return (
-<<<<<<< HEAD
-    <div className="dark-card-bg-image w-full rounded-lg border border-dark-200 p-6 pb-16 backdrop-blur-[18px] md:pt-8 lg:p-12">
-=======
     <div className="w-full sm:w-[calc(100%+2px)] lg:w-full dark-card-bg-image p-6 md:pt-8 pb-16 lg:p-12 rounded-lg border border-dark-200 backdrop-blur-[18px]">
->>>>>>> f3b6b484
       <div className="flex flex-row items-center" ref={reference}>
         <div className="w-1/2">
           <InputSelector
@@ -254,9 +151,6 @@
           />
         </div>
       </div>
-<<<<<<< HEAD
-      <div className="flex flex-row items-center justify-between  px-4 lg:px-5">
-=======
       <div className="mb-8">
         <WalletAddressInput
           label="Address"
@@ -265,8 +159,7 @@
           disabled={false}
         />
       </div>
-      <div className="flex flex-row justify-between items-center px-5">
->>>>>>> f3b6b484
+      <div className="flex flex-row justify-between items-center px-4 lg:px-5">
         <div className="flex flex-row items-center">
           <span className="text-xs text-dark-700 lg:text-base">Fees</span>
           {/* TODO add onclick info */}
