--- conflicted
+++ resolved
@@ -129,7 +129,7 @@
   };
 
   return (
-    <div className="dark-card-bg-image border-dark-200 w-full rounded-lg border p-6 pb-16 backdrop-blur-[18px] md:pt-8 lg:p-12">
+    <div className="dark-card-bg-image w-full rounded-lg border border-dark-200 p-6 pb-16 backdrop-blur-[18px] md:pt-8 lg:p-12">
       <div className="flex flex-row items-center" ref={reference}>
         <div className="w-1/2">
           <InputSelector
@@ -155,7 +155,7 @@
         </div>
       </div>
       <div className="mt-5">
-        <span className="pl-4 lg:pl-5 text-dark-900 font-semibold text-xs lg:text-base">
+        <span className="pl-4 text-xs font-semibold text-dark-900 lg:pl-5 lg:text-base">
           Amount to transfer
         </span>
         <QuickInputCard
@@ -190,20 +190,16 @@
           />
         </div>
       </div>
-<<<<<<< HEAD
-      <div className="flex flex-row justify-between items-center px-4 lg:px-5">
-=======
-      <div className="flex flex-row items-center justify-between px-5">
->>>>>>> 9f89720d
+      <div className="flex flex-row items-center justify-between  px-4 lg:px-5">
         <div className="flex flex-row items-center">
-          <span className="text-dark-700 text-xs lg:text-base">Fees</span>
+          <span className="text-xs text-dark-700 lg:text-base">Fees</span>
           {/* TODO add onclick info */}
           <button type="button">
-            <FiInfo size={16} className="text-dark-700 ml-2" />
+            <FiInfo size={16} className="ml-2 text-dark-700" />
           </button>
         </div>
         <NumericFormat
-          className="text-dark-1000 text-left text-xs lg:text-base"
+          className="text-left text-xs text-dark-1000 lg:text-base"
           value={0}
           decimalScale={2}
           thousandSeparator
@@ -213,7 +209,7 @@
       <div className="mt-8 px-6 md:mt-6 md:px-4 lg:mt-16 lg:mb-0 lg:px-[88px]">
         <button
           type="button"
-          className="bg-dark-1000 text-dark-00 w-full rounded-[92px] p-3.5 text-lg font-bold md:p-2.5 lg:p-4 lg:text-xl"
+          className="w-full rounded-[92px] bg-dark-1000 p-3.5 text-lg font-bold text-dark-00 md:p-2.5 lg:p-4 lg:text-xl"
         >
           Connect wallet
         </button>
@@ -225,7 +221,7 @@
 function SwitchButton({ onClick }: { onClick: () => void }) {
   return (
     <div className="my-8 flex flex-row">
-      <div className="border-dark-300 mt-6 flex w-full flex-1 justify-between border-t border-opacity-50" />
+      <div className="mt-6 flex w-full flex-1 justify-between border-t border-dark-300 border-opacity-50" />
       <button
         type="button"
         onClick={onClick}
@@ -238,7 +234,7 @@
           <SwitchIcon size={24} className="fill-dark-700" />
         </div>
       </button>
-      <div className="border-dark-300 mt-6 flex w-full flex-1 justify-between border-t border-opacity-50" />
+      <div className="mt-6 flex w-full flex-1 justify-between border-t border-dark-300 border-opacity-50" />
     </div>
   );
 }