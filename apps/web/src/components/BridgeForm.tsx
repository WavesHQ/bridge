import { shift, autoUpdate, size, useFloating } from "@floating-ui/react-dom";
import { FiInfo } from "react-icons/fi";
<<<<<<< HEAD
import { networks, useNetworkContext } from "@contexts/NetworkContext";
import { Network, SelectionType, TokensI, NetworkOptionsI } from "types";
import { InputSelector } from "./InputSelector";
=======
import { Network } from "types";
import {
  InputSelector,
  SelectionType,
  TokensI,
  NetworkOptionsI,
} from "./InputSelector";
>>>>>>> 55793558
import { SwitchIcon } from "./icons/SwitchIcon";
import { ArrowDownIcon } from "./icons/ArrowDownIcon";
import NumericFormat from "./commons/NumericFormat";
import WalletAddressInput from "./WalletAddressInput";
<<<<<<< HEAD
=======

const networks = [
  {
    name: "Ethereum",
    icon: "/tokens/Ethereum.svg",
    tokens: [
      {
        tokenA: { name: "wBTC", icon: "/tokens/wBTC.svg" },
        tokenB: { name: "dBTC", icon: "/tokens/dBTC.svg" },
      },
      {
        tokenA: { name: "USDT", icon: "/tokens/USDT.svg" },
        tokenB: { name: "dUSDT", icon: "/tokens/dUSDT.svg" },
      },
      {
        tokenA: { name: "USDC", icon: "/tokens/USDC.svg" },
        tokenB: { name: "dUSDC", icon: "/tokens/dUSDC.svg" },
      },
      {
        tokenA: { name: "ETH", icon: "/tokens/ETH.svg" },
        tokenB: { name: "dETH", icon: "/tokens/dETH.svg" },
      },
    ],
  },
  {
    name: "DeFiChain",
    icon: "/tokens/DeFichain.svg",
    tokens: [
      {
        tokenA: { name: "dBTC", icon: "/tokens/dBTC.svg" },
        tokenB: { name: "wBTC", icon: "/tokens/wBTC.svg" },
      },
      {
        tokenA: { name: "dUSDT", icon: "/tokens/dUSDT.svg" },
        tokenB: { name: "USDT", icon: "/tokens/USDT.svg" },
      },
      {
        tokenA: { name: "dUSDC", icon: "/tokens/dUSDC.svg" },
        tokenB: { name: "USDC", icon: "/tokens/USDC.svg" },
      },
      {
        tokenA: { name: "dETH", icon: "/tokens/dETH.svg" },
        tokenB: { name: "ETH", icon: "/tokens/ETH.svg" },
      },
    ],
  },
];
>>>>>>> 55793558

export default function BridgeForm() {
  const {
    selectedNetworkA,
    selectedTokensA,
    selectedNetworkB,
    selectedTokensB,
    setSelectedNetworkA,
    setSelectedTokensA,
  } = useNetworkContext();

  const switchNetwork = () => {
    setSelectedNetworkA(selectedNetworkB);
  };

  const { y, reference, floating, strategy, refs } = useFloating({
    placement: "bottom-end",
    middleware: [
      shift(),
      size({
        apply({ rects }) {
          if (
            refs.floating.current !== null &&
            refs.floating.current !== undefined
          ) {
            Object.assign(refs.floating.current.style, {
              minWidth: "225px",
              maxWidth: "368px",
              width: `${rects.reference.width}px`,
            });
          }
        },
      }),
    ],
    whileElementsMounted: autoUpdate,
  });

  const floatingObj = {
    strategy,
    y,
    floating,
  };

  return (
    <div className="w-full sm:w-[calc(100%+2px)] lg:w-full dark-card-bg-image p-6 md:pt-8 pb-16 lg:p-12 rounded-lg border border-dark-200 backdrop-blur-[18px]">
      <div className="flex flex-row items-center" ref={reference}>
        <div className="w-1/2">
          <InputSelector
            label="Source Network"
            popUpLabel="Select source"
            options={networks}
            floatingObj={floatingObj}
            type={SelectionType.Network}
            onSelect={(value: NetworkOptionsI) => setSelectedNetworkA(value)}
            value={selectedNetworkA}
          />
        </div>
        <div className="w-1/2">
          <InputSelector
            label="Token"
            popUpLabel="Select token"
            options={selectedNetworkA.tokens}
            floatingObj={floatingObj}
            type={SelectionType.Token}
            onSelect={(value: TokensI) => setSelectedTokensA(value)}
            value={selectedTokensA}
          />
        </div>
      </div>
      <SwitchButton onClick={switchNetwork} />

      <div className="flex flex-row items-end mb-4 lg:mb-5">
        <div className="w-1/2">
          <InputSelector
            label="Destination Network"
            disabled
            popUpLabel="Select destination"
            floatingObj={floatingObj}
            type={SelectionType.Network}
            value={selectedNetworkB}
          />
        </div>
        <div className="w-1/2">
          <InputSelector
            disabled
            label="Token to Receive"
            popUpLabel="Select token"
            floatingObj={floatingObj}
            type={SelectionType.Token}
            value={selectedTokensB}
          />
        </div>
      </div>
      <div className="mb-8">
        <WalletAddressInput
          label="Address"
          blockchain={selectedNetworkB.name as Network}
<<<<<<< HEAD
=======
          /* TODO: disabled should be based on whether wallet is connected or not */
          disabled={false}
>>>>>>> 55793558
        />
      </div>
      <div className="flex flex-row justify-between items-center px-5">
        <div className="flex flex-row items-center">
          <span className="text-dark-700 text-xs lg:text-base">Fees</span>
          {/* TODO add onclick info */}
          <button type="button">
            <FiInfo size={16} className="text-dark-700 ml-2" />
          </button>
        </div>
        <NumericFormat
          className="text-left text-dark-1000 text-xs lg:text-base"
          value={0}
          decimalScale={2}
          thousandSeparator
          suffix={` ${selectedTokensA.tokenA.name}`}
        />
      </div>
      <div className="px-6 md:px-4 lg:px-[88px] mt-8 md:mt-6 lg:mt-16 lg:mb-0">
        <button
          type="button"
          className="p-3.5 md:p-2.5 lg:p-4 bg-dark-1000 w-full text-dark-00 text-lg lg:text-xl font-bold rounded-[92px]"
        >
          Connect wallet
        </button>
      </div>
    </div>
  );
}

function SwitchButton({ onClick }) {
  return (
    <div className="my-8 flex flex-row">
      <div className="w-full flex justify-between border-t border-dark-300 border-opacity-50 mt-6 flex-1" />
      <button
        type="button"
        onClick={onClick}
        className="flex justify-center items-center dark-card-bg dark-bg-card-section w-12 h-12 rounded-full group"
      >
        <div className="hidden lg:block group-hover:hidden">
          <ArrowDownIcon size={24} className="fill-dark-700" />
        </div>
        <div className="lg:hidden group-hover:block">
          <SwitchIcon size={24} className="fill-dark-700" />
        </div>
      </button>
      <div className="w-full flex justify-between border-t border-dark-300 border-opacity-50 mt-6 flex-1" />
    </div>
  );
}<|MERGE_RESOLUTION|>--- conflicted
+++ resolved
@@ -1,72 +1,12 @@
 import { shift, autoUpdate, size, useFloating } from "@floating-ui/react-dom";
 import { FiInfo } from "react-icons/fi";
-<<<<<<< HEAD
 import { networks, useNetworkContext } from "@contexts/NetworkContext";
 import { Network, SelectionType, TokensI, NetworkOptionsI } from "types";
 import { InputSelector } from "./InputSelector";
-=======
-import { Network } from "types";
-import {
-  InputSelector,
-  SelectionType,
-  TokensI,
-  NetworkOptionsI,
-} from "./InputSelector";
->>>>>>> 55793558
 import { SwitchIcon } from "./icons/SwitchIcon";
 import { ArrowDownIcon } from "./icons/ArrowDownIcon";
 import NumericFormat from "./commons/NumericFormat";
 import WalletAddressInput from "./WalletAddressInput";
-<<<<<<< HEAD
-=======
-
-const networks = [
-  {
-    name: "Ethereum",
-    icon: "/tokens/Ethereum.svg",
-    tokens: [
-      {
-        tokenA: { name: "wBTC", icon: "/tokens/wBTC.svg" },
-        tokenB: { name: "dBTC", icon: "/tokens/dBTC.svg" },
-      },
-      {
-        tokenA: { name: "USDT", icon: "/tokens/USDT.svg" },
-        tokenB: { name: "dUSDT", icon: "/tokens/dUSDT.svg" },
-      },
-      {
-        tokenA: { name: "USDC", icon: "/tokens/USDC.svg" },
-        tokenB: { name: "dUSDC", icon: "/tokens/dUSDC.svg" },
-      },
-      {
-        tokenA: { name: "ETH", icon: "/tokens/ETH.svg" },
-        tokenB: { name: "dETH", icon: "/tokens/dETH.svg" },
-      },
-    ],
-  },
-  {
-    name: "DeFiChain",
-    icon: "/tokens/DeFichain.svg",
-    tokens: [
-      {
-        tokenA: { name: "dBTC", icon: "/tokens/dBTC.svg" },
-        tokenB: { name: "wBTC", icon: "/tokens/wBTC.svg" },
-      },
-      {
-        tokenA: { name: "dUSDT", icon: "/tokens/dUSDT.svg" },
-        tokenB: { name: "USDT", icon: "/tokens/USDT.svg" },
-      },
-      {
-        tokenA: { name: "dUSDC", icon: "/tokens/dUSDC.svg" },
-        tokenB: { name: "USDC", icon: "/tokens/USDC.svg" },
-      },
-      {
-        tokenA: { name: "dETH", icon: "/tokens/dETH.svg" },
-        tokenB: { name: "ETH", icon: "/tokens/ETH.svg" },
-      },
-    ],
-  },
-];
->>>>>>> 55793558
 
 export default function BridgeForm() {
   const {
@@ -164,11 +104,8 @@
         <WalletAddressInput
           label="Address"
           blockchain={selectedNetworkB.name as Network}
-<<<<<<< HEAD
-=======
           /* TODO: disabled should be based on whether wallet is connected or not */
           disabled={false}
->>>>>>> 55793558
         />
       </div>
       <div className="flex flex-row justify-between items-center px-5">
